--- conflicted
+++ resolved
@@ -31,14 +31,9 @@
     assert type(gt_tbl._spanners).__name__ == "Spanners"
     assert type(gt_tbl._heading).__name__ == "Heading"
     assert isinstance(gt_tbl._source_notes, list)
-<<<<<<< HEAD
     assert isinstance(gt_tbl._footnotes, list)
     assert isinstance(gt_tbl._styles, list)
-=======
     assert isinstance(gt_tbl._row_groups, list)
-    assert type(gt_tbl._footnotes).__name__ == "Footnotes"
-    assert type(gt_tbl._styles).__name__ == "Styles"
->>>>>>> c2c69226
     assert type(gt_tbl._locale).__name__ == "Locale"
 
 
