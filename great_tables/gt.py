--- conflicted
+++ resolved
@@ -1,11 +1,8 @@
 from __future__ import annotations
 
-<<<<<<< HEAD
-from typing import Any, List, Optional, cast
+from typing import Any, List, Optional
 from typing_extensions import Self
-=======
-from typing import Any, List, Optional
->>>>>>> 96c50347
+
 import pkg_resources
 
 import sass
@@ -13,7 +10,6 @@
 import copy
 
 from great_tables._gt_data import GTData
-<<<<<<< HEAD
 
 # Main gt imports ----
 from great_tables import _utils
@@ -21,21 +17,6 @@
 # Rewrite main gt imports to use relative imports of APIs ----
 from great_tables._body import body_reassemble
 from great_tables._boxhead import cols_align, cols_label
-=======
-from great_tables._heading import HeadingAPI
-from great_tables._boxhead import BoxheadAPI
-from great_tables._stubhead import StubheadAPI
-from great_tables._row_groups import RowGroupsAPI
-from great_tables._footnotes import FootnotesAPI
-from great_tables._options import OptionsAPI
-from great_tables._locale import LocaleAPI
-from great_tables._body import body_reassemble
-from great_tables._stub import reorder_stub_df
-from great_tables._helpers import random_id
-from great_tables._source_notes import tab_source_note
-from great_tables._utils import _as_css_font_family_attr, _unique_set
-from great_tables._tbl_data import n_rows, _get_cell, copy_frame
->>>>>>> 96c50347
 from great_tables._formats import (
     fmt,
     fmt_number,
@@ -49,8 +30,8 @@
     fmt_time,
     fmt_markdown,
 )
-<<<<<<< HEAD
 from great_tables._heading import tab_header
+from great_tables._helpers import random_id
 from great_tables._options import (
     tab_options,
     opt_align_table_header,
@@ -59,8 +40,6 @@
     opt_row_striping,
 )
 from great_tables._source_notes import tab_source_note
-=======
->>>>>>> 96c50347
 from great_tables._spanners import (
     tab_spanner,
     cols_move,
@@ -68,11 +47,10 @@
     cols_move_to_end,
     cols_hide,
 )
-<<<<<<< HEAD
 from great_tables._stub import reorder_stub_df
 from great_tables._stubhead import tab_stubhead
-=======
->>>>>>> 96c50347
+from great_tables._tbl_data import n_rows, _get_cell, copy_frame
+from great_tables._utils import _as_css_font_family_attr, _unique_set
 from great_tables._utils_render_html import (
     create_heading_component_h,
     create_columns_component_h,
@@ -80,6 +58,8 @@
     create_source_notes_component_h,
     create_footnotes_component_h,
 )
+
+
 
 __all__ = ["GT"]
 
@@ -216,13 +196,12 @@
         )
         super().__init__(**gtdata.__dict__)
 
-<<<<<<< HEAD
+
     # TODO: Refactor API methods -----
     cols_align = cols_align
     cols_label = cols_label
     fmt = fmt
-=======
->>>>>>> 96c50347
+
     fmt_number = fmt_number
     fmt_integer = fmt_integer
     fmt_percent = fmt_percent
@@ -233,7 +212,6 @@
     fmt_date = fmt_date
     fmt_time = fmt_time
     fmt_markdown = fmt_markdown
-<<<<<<< HEAD
 
     tab_options = tab_options
     opt_align_table_header = opt_align_table_header
@@ -243,8 +221,6 @@
 
     tab_header = tab_header
 
-=======
->>>>>>> 96c50347
     tab_spanner = tab_spanner
     tab_source_note = tab_source_note
     cols_move = cols_move
