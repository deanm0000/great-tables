from __future__ import annotations


from collections import defaultdict
from functools import singledispatch
from typing import Any, Dict, List, Union, Callable, Tuple, TYPE_CHECKING
from typing_extensions import TypeAlias

from ._databackend import AbstractBackend


# Define databackend types ----
# These are resolved lazily (e.g. on isinstance checks) when run dynamically,
# or imported directly during type checking.

if TYPE_CHECKING:
    import pandas as pd
    import polars as pl
    import numpy as np

    # the class behind selectors
    from polars.selectors import _selector_proxy_

    PdDataFrame = pd.DataFrame
    PlDataFrame = pl.DataFrame
    PlSelectExpr = _selector_proxy_
    PlExpr = pl.Expr

    PdSeries = pd.Series
    PlSeries = pl.Series

    PdNA = pd.NA
    PlNull = pl.Null

    NpNan = np.nan

    DataFrameLike = Union[PdDataFrame, PlDataFrame]
    SeriesLike = Union[PdSeries, PlSeries]
    TblData = DataFrameLike

else:
    from abc import ABC

    # we just need this as a static type hint, but singledispatch tries to resolve
    # any hints at runtime. So we need some value for it.
    from typing import Any as _selector_proxy_

    class PdDataFrame(AbstractBackend):
        _backends = [("pandas", "DataFrame")]

    class PlDataFrame(AbstractBackend):
        _backends = [("polars", "DataFrame")]

    class PlSelectExpr(AbstractBackend):
        _backends = [("polars.selectors", "_selector_proxy_")]

    class PlExpr(AbstractBackend):
        _backends = [("polars", "Expr")]

    class PdSeries(AbstractBackend):
        _backends = [("pandas", "Series")]

    class PlSeries(AbstractBackend):
        _backends = [("polars", "Series")]

    class PdNA(AbstractBackend):
        _backends = [("pandas", "NA")]

    class PlNull(AbstractBackend):
        _backends = [("polars", "Null")]

    class NpNan(AbstractBackend):
        _backends = [("numpy", "nan")]

    # TODO: these types are imported throughout gt, so we need to either put
    # those imports under TYPE_CHECKING, or continue to make available dynamically here.
    class DataFrameLike(ABC):
        """Represent some DataFrame"""

    class SeriesLike(ABC):
        """Represent some Series"""

    DataFrameLike.register(PdDataFrame)
    DataFrameLike.register(PlDataFrame)
    SeriesLike.register(PdSeries)
    SeriesLike.register(PlSeries)

    TblData = DataFrameLike


# utils ----


def _raise_not_implemented(data):
    raise NotImplementedError(f"Unsupported data type: {type(data)}")


# generic functions ----


# copy_data ----
@singledispatch
def copy_data(data: DataFrameLike) -> DataFrameLike:
    """Copy the stored table data"""
    _raise_not_implemented(data)


@copy_data.register(PdDataFrame)
def _(data: PdDataFrame):
    return data.copy()


@copy_data.register(PlDataFrame)
def _(data: PlDataFrame):
    return data.clone()


# get_column_names ----
@singledispatch
def get_column_names(data: DataFrameLike) -> List[str]:
    """Get a list of column names from the input data table"""
    _raise_not_implemented(data)


@get_column_names.register(PdDataFrame)
def _(data: PdDataFrame):
    return data.columns.tolist()


@get_column_names.register(PlDataFrame)
def _(data: PlDataFrame):
    return data.columns


# n_rows ----


@singledispatch
def n_rows(data: DataFrameLike) -> int:
    """Get the number of rows from the input data table"""
    raise _raise_not_implemented(data)


@n_rows.register(PdDataFrame)
@n_rows.register(PlDataFrame)
def _(data):
    return len(data)


# _get_cell ----


@singledispatch
def _get_cell(data: DataFrameLike, row: int, column: str) -> Any:
    """Get the content from a single cell in the input data table"""

    _raise_not_implemented(data)


@_get_cell.register(PlDataFrame)
def _(data, row: int, column: str):
    return data[column][row]


@_get_cell.register(PdDataFrame)
def _(data, row, col):
    col_ii = data.columns.get_loc(col)

    if not isinstance(col_ii, int):
        raise ValueError("Column named " + col + " matches multiple columns.")

    return data.iloc[row, col_ii]


# _set_cell ----


@singledispatch
def _set_cell(data: DataFrameLike, row: int, column: str, value: Any):
    _raise_not_implemented(data)


@_set_cell.register(PdDataFrame)
def _(data, row: int, column: str, value: Any):
    # TODO: This assumes column names are unique
    # if this is violated, get_loc will return a mask
    col_indx = data.columns.get_loc(column)
    data.iloc[row, col_indx] = value


@_set_cell.register(PlDataFrame)
def _(data, row: int, column: str, value: Any):
    data[row, column] = value


# _get_column_dtype ----


@singledispatch
def _get_column_dtype(data: DataFrameLike, column: str) -> str:
    """Get the data type for a single column in the input data table"""
    return data[column].dtype


# reorder ----


@singledispatch
def reorder(data: DataFrameLike, rows: List[int], columns: List[str]) -> DataFrameLike:
    """Return a re-ordered DataFrame."""
    _raise_not_implemented(data)


@reorder.register
def _(data: PdDataFrame, rows: List[int], columns: List[str]) -> PdDataFrame:
    # note that because loc is label based, we need
    # reset index to allow us to use integer indexing on the rows
    # note that this means the index is not preserved when reordering pandas
    return data.iloc[rows, :].loc[:, columns]


@reorder.register
def _(data: PlDataFrame, rows: List[int], columns: List[str]) -> PlDataFrame:
    return data[rows, columns]


# group_splits ----
@singledispatch
def group_splits(data: DataFrameLike, group_key: str) -> Dict[Any, List[int]]:
    raise NotImplementedError(f"Unsupported data type: {type(data)}")


@group_splits.register
def _(data: PdDataFrame, group_key: str) -> Dict[Any, List[int]]:
    g_df = data.groupby(group_key)
    return {k: list(v) for k, v in g_df.grouper.indices.items()}


@group_splits.register
def _(data: PlDataFrame, group_key: str) -> Dict[Any, List[int]]:
    # TODO: should ensure row count name isn't already in data
    import polars as pl

    groups = data.with_row_count("__row_count__").group_by(group_key).agg(pl.col("__row_count__"))

    res = dict(zip(groups[group_key].to_list(), groups["__row_count__"].to_list()))
    return res


# eval_select ----

SelectExpr: TypeAlias = Union[
    List["str | int"],
    PlSelectExpr,
    str,
    int,
    Callable[[str], bool],
    None,
]
_NamePos: TypeAlias = List[Tuple[str, int]]


@singledispatch
def eval_select(data: DataFrameLike, expr: SelectExpr, strict: bool = True) -> _NamePos:
    """Return a list of column names selected by expr."""

    raise NotImplementedError(f"Unsupported type: {type(expr)}")


@eval_select.register
def _(
    data: PdDataFrame, expr: Union[List[Union[str, int]], Callable[[str], bool]], strict=True
) -> _NamePos:
    if isinstance(expr, str):
        expr = [expr]

    if isinstance(expr, list):
        return _eval_select_from_list(list(data.columns), expr)
    elif callable(expr):
        # TODO: currently, we call on each string, but we could be calling on
        # pd.DataFrame.columns instead (which would let us use pandas .str methods)
        col_pos = {k: ii for ii, k in enumerate(list(data.columns))}
        return [(col, col_pos[col]) for col in data.columns if expr(col)]

    raise NotImplementedError(f"Unsupported selection expr: {expr}")


@eval_select.register
def _(data: PlDataFrame, expr: Union[List[str], _selector_proxy_], strict=True) -> _NamePos:
    # TODO: how to annotate type of a polars selector?
    # Seems to be polars.selectors._selector_proxy_.
    from polars import Expr
    from polars import selectors

    if isinstance(expr, str):
        expr = [expr]

    col_pos = {k: ii for ii, k in enumerate(data.columns)}

    # just in case _selector_proxy_ gets renamed or something
    # it inherits from Expr, so we can just use that in a pinch
    cls_selector = getattr(selectors, "_selector_proxy_", Expr)

    if not isinstance(expr, (list, cls_selector)):
        raise TypeError(f"Unsupported selection expr type: {type(expr)}")

    # I don't think there's a way to get the columns w/o running the selection
    return [(col, col_pos[col]) for col in data.select(expr).columns]


def _eval_select_from_list(columns: list[str], expr: list[str | int]) -> list[tuple[str, int]]:
    col_pos = {k: ii for ii, k in enumerate(columns)}

    # TODO: should prohibit duplicate names in expr?
    res: list[tuple[str, int]] = []
    for col in expr:
        if isinstance(col, str):
            if col in col_pos:
                res.append((col, col_pos[col]))
        elif isinstance(col, int):
            _pos = col if col >= 0 else len(columns) + col
            res.append((columns[col], _pos))
        else:
            raise TypeError(
                f"eval_select received a list with object of type {type(col)}."
                " Only int and str are supported."
            )
    return res


# create_empty ----


@singledispatch
def create_empty_frame(df: DataFrameLike) -> DataFrameLike:
    """Return a DataFrame with the same shape, but all nan string columns"""
    raise NotImplementedError(f"Unsupported type: {type(df)}")


@create_empty_frame.register
def _(df: PdDataFrame):
    import pandas as pd

    return pd.DataFrame(pd.NA, index=df.index, columns=df.columns, dtype="string")


@create_empty_frame.register
def _(df: PlDataFrame):
    import polars as pl

    return df.clear().cast(pl.Utf8).clear(len(df))


@singledispatch
def copy_frame(df: DataFrameLike) -> DataFrameLike:
    """Return a copy of the input DataFrame"""
    raise NotImplementedError(f"Unsupported type: {type(df)}")


@copy_frame.register
def _(df: PdDataFrame):
    return df.copy()


@copy_frame.register
def _(df: PlDataFrame):
    return df.clone()


# cast_frame_to_string ----


@singledispatch
def cast_frame_to_string(df: DataFrameLike) -> DataFrameLike:
    """Return a copy of the input DataFrame with all columns cast to string"""
    raise NotImplementedError(f"Unsupported type: {type(df)}")


@cast_frame_to_string.register
def _(df: PdDataFrame):
    return df.astype("string")


@cast_frame_to_string.register
def _(df: PlDataFrame):
    import polars as pl

    return df.cast(pl.Utf8)


# replace_null_frame ----


@singledispatch
def replace_null_frame(df: DataFrameLike, replacement: DataFrameLike) -> DataFrameLike:
    """Return a copy of the input DataFrame with all null values replaced with replacement"""
    raise NotImplementedError(f"Unsupported type: {type(df)}")


@replace_null_frame.register
def _(df: PdDataFrame, replacement: DataFrameLike):
    return df.fillna(replacement)


@replace_null_frame.register
def _(df: PlDataFrame, replacement: PlDataFrame):
    import polars as pl

    exprs = [pl.col(name).fill_null(replacement[name]) for name in df.columns]
    return df.select(exprs)


@singledispatch
def to_list(ser: SeriesLike) -> List[Any]:
    raise NotImplementedError(f"Unsupported type: {type(ser)}")


@to_list.register
def _(ser: PdSeries) -> List[Any]:
    return ser.tolist()


@to_list.register
def _(ser: PlSeries) -> List[Any]:
    return ser.to_list()


# mutate ----


@singledispatch
def eval_transform(df: DataFrameLike, expr: Any) -> List[Any]:
    raise NotImplementedError(f"Unsupported type: {type(df)}")


@eval_transform.register
def _(df: PdDataFrame, expr: Callable[[PdDataFrame], PdSeries]) -> List[Any]:
    res = expr(df)

    if not isinstance(res, PdSeries):
        raise ValueError(f"Result must be a pandas Series. Received {type(res)}")
    elif not len(res) == len(df):
        raise ValueError(
            f"Result must be same length as input data. Observed different lengths."
            f"\n\nInput data: {len(df)}.\nResult: {len(res)}."
        )

    return res.to_list()


@eval_transform.register
def _(df: PlDataFrame, expr: PlExpr) -> List[Any]:
    df_res = df.select(expr)

    if len(df_res.columns) > 1:
        raise ValueError(f"Result must be a single column. Received {len(df_res.columns)} columns.")
    else:
        res = df_res[df_res.columns[0]]

    if not isinstance(res, PlSeries):
        raise ValueError(f"Result must be a polars Series. Received {type(res)}")
    elif not len(res) == len(df):
        raise ValueError(
            f"Result must be same length as input data. Observed different lengths."
            f"\n\nInput data: {len(df)}.\nResult: {len(res)}."
        )

    return res.to_list()


@singledispatch
<<<<<<< HEAD
def is_na(df: DataFrameLike, x: Any) -> bool:
    raise NotImplementedError(f"Unsupported type: {type(df)}")


@is_na.register
def _(df: PdDataFrame, x: Any) -> bool:
    import pandas as pd

    return pd.isna(x)


@is_na.register
def _(df: PlDataFrame, x: Any) -> bool:
    import polars as pl

    return isinstance(x, pl.Null)
=======
def validate_frame(df: DataFrameLike) -> None:
    """Raises an error if a DataFrame is not supported by Great Tables.

    Note that this is only relevant for pandas, which allows duplicate names
    on DataFrames, and multi-index columns (and probably other things).
    """
    raise NotImplementedError(f"Unsupported type: {type(df)}")


@validate_frame.register
def _(df: PdDataFrame):
    import pandas as pd

    # case 1: multi-index columns ----
    if isinstance(df.columns, pd.MultiIndex):
        raise ValueError(
            "pandas DataFrames with MultiIndex columns are not supported."
            " Please use .columns.droplevel() to remove extra column levels,"
            " or combine the levels into a single name per column."
        )

    # case 2: duplicate column names ----
    dupes = df.columns[df.columns.duplicated()]
    if len(dupes):
        raise ValueError(
            f"Column names must be unique. Detected duplicate columns:\n\n {list(dupes)}"
        )


@validate_frame.register
def _(df: PlDataFrame):
    return None
>>>>>>> bd88d1af
<|MERGE_RESOLUTION|>--- conflicted
+++ resolved
@@ -469,7 +469,6 @@
 
 
 @singledispatch
-<<<<<<< HEAD
 def is_na(df: DataFrameLike, x: Any) -> bool:
     raise NotImplementedError(f"Unsupported type: {type(df)}")
 
@@ -486,7 +485,8 @@
     import polars as pl
 
     return isinstance(x, pl.Null)
-=======
+
+
 def validate_frame(df: DataFrameLike) -> None:
     """Raises an error if a DataFrame is not supported by Great Tables.
 
@@ -518,5 +518,4 @@
 
 @validate_frame.register
 def _(df: PlDataFrame):
-    return None
->>>>>>> bd88d1af
+    return None